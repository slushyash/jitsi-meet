--- conflicted
+++ resolved
@@ -1458,14 +1458,10 @@
                 APP.settings.setAudioOutputDeviceId(audioOutputDeviceId)
                     .then(() => console.log('changed audio output device'))
                     .catch((err) => {
-<<<<<<< HEAD
                         console.warn('Failed to change audio output device. ' +
                             'Default or previously set audio output device ' +
                             'will be used instead.', err);
-=======
-                        console.error('failed to set audio output device', err);
                         APP.UI.setSelectedAudioOutputFromSettings();
->>>>>>> f574dbe0
                     });
             }
         );
